--- conflicted
+++ resolved
@@ -285,24 +285,16 @@
 		// Initializing the Progress with the last index means that the follower
 		// can be probed (with the last index).
 		//
-<<<<<<< HEAD
-		// TODO(tbg): verify that, this is just my best guess.
-		Next:        c.LastIndex + 1,
-		Match:       0,
-		Inflights:   tracker.NewInflights(c.Tracker.MaxInflight),
-		IsLearner:   isLearner,
-		AutoPromote: autoPromote,
-=======
 		// TODO(tbg): seems awfully optimistic. Using the first index would be
 		// better. The general expectation here is that the follower has no log
 		// at all (and will thus likely need a snapshot), though the app may
 		// have applied a snapshot out of band before adding the replica (thus
 		// making the first index the better choice).
-		Next:      c.LastIndex,
-		Match:     0,
-		Inflights: tracker.NewInflights(c.Tracker.MaxInflight),
-		IsLearner: isLearner,
->>>>>>> 262c9398
+		Next:        c.LastIndex,
+		Match:       0,
+		Inflights:   tracker.NewInflights(c.Tracker.MaxInflight),
+		IsLearner:   isLearner,
+		AutoPromote: autoPromote,
 		// When a node is first added, we should mark it as recently active.
 		// Otherwise, CheckQuorum may cause us to step down if it is invoked
 		// before the added node has had a chance to communicate with us.
