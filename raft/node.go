// Copyright 2015 The etcd Authors
//
// Licensed under the Apache License, Version 2.0 (the "License");
// you may not use this file except in compliance with the License.
// You may obtain a copy of the License at
//
//     http://www.apache.org/licenses/LICENSE-2.0
//
// Unless required by applicable law or agreed to in writing, software
// distributed under the License is distributed on an "AS IS" BASIS,
// WITHOUT WARRANTIES OR CONDITIONS OF ANY KIND, either express or implied.
// See the License for the specific language governing permissions and
// limitations under the License.

package raft

import (
	"context"
	"errors"

	pb "go.etcd.io/etcd/raft/raftpb"
)

type SnapshotStatus int

const (
	SnapshotFinish  SnapshotStatus = 1
	SnapshotFailure SnapshotStatus = 2
)

var (
	emptyState = pb.HardState{}

	// ErrStopped is returned by methods on Nodes that have been stopped.
	ErrStopped = errors.New("raft: stopped")
)

// SoftState provides state that is useful for logging and debugging.
// The state is volatile and does not need to be persisted to the WAL.
type SoftState struct {
	Lead      uint64 // must use atomic operations to access; keep 64-bit aligned.
	RaftState StateType
}

func (a *SoftState) equal(b *SoftState) bool {
	return a.Lead == b.Lead && a.RaftState == b.RaftState
}

// Ready encapsulates the entries and messages that are ready to read,
// be saved to stable storage, committed or sent to other peers.
// All fields in Ready are read-only.
type Ready struct {
	// The current volatile state of a Node.
	// SoftState will be nil if there is no update.
	// It is not required to consume or store SoftState.
	*SoftState

	// The current state of a Node to be saved to stable storage BEFORE
	// Messages are sent.
	// HardState will be equal to empty state if there is no update.
	pb.HardState

	// ReadStates can be used for node to serve linearizable read requests locally
	// when its applied index is greater than the index in ReadState.
	// Note that the readState will be returned when raft receives msgReadIndex.
	// The returned is only valid for the request that requested to read.
	ReadStates []ReadState

	// Entries specifies entries to be saved to stable storage BEFORE
	// Messages are sent.
	Entries []pb.Entry

	// Snapshot specifies the snapshot to be saved to stable storage.
	Snapshot pb.Snapshot

	// CommittedEntries specifies entries to be committed to a
	// store/state-machine. These have previously been committed to stable
	// store.
	CommittedEntries []pb.Entry

	// Messages specifies outbound messages to be sent AFTER Entries are
	// committed to stable storage.
	// If it contains a MsgSnap message, the application MUST report back to raft
	// when the snapshot has been received or has failed by calling ReportSnapshot.
	Messages []pb.Message

	// MustSync indicates whether the HardState and Entries must be synchronously
	// written to disk or if an asynchronous write is permissible.
	MustSync bool
}

func isHardStateEqual(a, b pb.HardState) bool {
	return a.Term == b.Term && a.Vote == b.Vote && a.Commit == b.Commit
}

// IsEmptyHardState returns true if the given HardState is empty.
func IsEmptyHardState(st pb.HardState) bool {
	return isHardStateEqual(st, emptyState)
}

// IsEmptySnap returns true if the given Snapshot is empty.
func IsEmptySnap(sp pb.Snapshot) bool {
	return sp.Metadata.Index == 0
}

func (rd Ready) containsUpdates() bool {
	return rd.SoftState != nil || !IsEmptyHardState(rd.HardState) ||
		!IsEmptySnap(rd.Snapshot) || len(rd.Entries) > 0 ||
		len(rd.CommittedEntries) > 0 || len(rd.Messages) > 0 || len(rd.ReadStates) != 0
}

// appliedCursor extracts from the Ready the highest index the client has
// applied (once the Ready is confirmed via Advance). If no information is
// contained in the Ready, returns zero.
func (rd Ready) appliedCursor() uint64 {
	if n := len(rd.CommittedEntries); n > 0 {
		return rd.CommittedEntries[n-1].Index
	}
	if index := rd.Snapshot.Metadata.Index; index > 0 {
		return index
	}
	return 0
}

// Node represents a node in a raft cluster.
type Node interface {
	// Tick increments the internal logical clock for the Node by a single tick. Election
	// timeouts and heartbeat timeouts are in units of ticks.
	Tick()
	// Campaign causes the Node to transition to candidate state and start campaigning to become leader.
	Campaign(ctx context.Context) error
	// Propose proposes that data be appended to the log. Note that proposals can be lost without
	// notice, therefore it is user's job to ensure proposal retries.
	Propose(ctx context.Context, data []byte) error
	// ProposeConfChange proposes config change.
	// At most one ConfChange can be in the process of going through consensus.
	// Application needs to call ApplyConfChange when applying EntryConfChange type entry.
	ProposeConfChange(ctx context.Context, cc pb.ConfChange) error
	// Step advances the state machine using the given message. ctx.Err() will be returned, if any.
	Step(ctx context.Context, msg pb.Message) error

	// Ready returns a channel that returns the current point-in-time state.
	// Users of the Node must call Advance after retrieving the state returned by Ready.
	//
	// NOTE: No committed entries from the next Ready may be applied until all committed entries
	// and snapshots from the previous one have finished.
	Ready() <-chan Ready

	// Advance notifies the Node that the application has saved progress up to the last Ready.
	// It prepares the node to return the next available Ready.
	//
	// The application should generally call Advance after it applies the entries in last Ready.
	//
	// However, as an optimization, the application may call Advance while it is applying the
	// commands. For example. when the last Ready contains a snapshot, the application might take
	// a long time to apply the snapshot data. To continue receiving Ready without blocking raft
	// progress, it can call Advance before finishing applying the last ready.
	Advance()
	// ApplyConfChange applies config change to the local node.
	// Returns an opaque ConfState protobuf which must be recorded
	// in snapshots. Will never return nil; it returns a pointer only
	// to match MemoryStorage.Compact.
	ApplyConfChange(cc pb.ConfChange) *pb.ConfState

	// TransferLeadership attempts to transfer leadership to the given transferee.
	TransferLeadership(ctx context.Context, lead, transferee uint64)

	// ReadIndex request a read state. The read state will be set in the ready.
	// Read state has a read index. Once the application advances further than the read
	// index, any linearizable read requests issued before the read request can be
	// processed safely. The read state will have the same rctx attached.
	ReadIndex(ctx context.Context, rctx []byte) error

	// Status returns the current status of the raft state machine.
	Status() Status
	// ReportUnreachable reports the given node is not reachable for the last send.
	ReportUnreachable(id uint64)
	// ReportSnapshot reports the status of the sent snapshot. The id is the raft ID of the follower
	// who is meant to receive the snapshot, and the status is SnapshotFinish or SnapshotFailure.
	// Calling ReportSnapshot with SnapshotFinish is a no-op. But, any failure in applying a
	// snapshot (for e.g., while streaming it from leader to follower), should be reported to the
	// leader with SnapshotFailure. When leader sends a snapshot to a follower, it pauses any raft
	// log probes until the follower can apply the snapshot and advance its state. If the follower
	// can't do that, for e.g., due to a crash, it could end up in a limbo, never getting any
	// updates from the leader. Therefore, it is crucial that the application ensures that any
	// failure in snapshot sending is caught and reported back to the leader; so it can resume raft
	// log probing in the follower.
	ReportSnapshot(id uint64, status SnapshotStatus)
	// Stop performs any necessary termination of the Node.
	Stop()
}

type Peer struct {
	ID      uint64
	Context []byte
}

// StartNode returns a new Node given configuration and a list of raft peers.
// It appends a ConfChangeAddNode entry for each given peer to the initial log.
func StartNode(c *Config, peers []Peer) Node {
	r := newRaft(c)
	// become the follower at term 1 and apply initial configuration
	// entries of term 1
	r.becomeFollower(1, None)
	for _, peer := range peers {
		cc := pb.ConfChange{Type: pb.ConfChangeAddNode, NodeID: peer.ID, Context: peer.Context}
		d, err := cc.Marshal()
		if err != nil {
			panic("unexpected marshal error")
		}
		// TODO(tbg): this should append the ConfChange for the own node first
		// and also call applyConfChange below for that node first. Otherwise
		// we have a Raft group (for a little while) that doesn't have itself
		// in its config, which is bad.
		// This whole way of setting things up is rickety. The app should just
		// populate the initial ConfState appropriately and then all of this
		// goes away.
		e := pb.Entry{
			Type:  pb.EntryConfChange,
			Term:  1,
			Index: r.raftLog.lastIndex() + 1,
			Data:  d,
		}
		r.raftLog.append(e)
	}
	// Mark these initial entries as committed.
	// TODO(bdarnell): These entries are still unstable; do we need to preserve
	// the invariant that committed < unstable?
	r.raftLog.committed = r.raftLog.lastIndex()
	// Now apply them, mainly so that the application can call Campaign
	// immediately after StartNode in tests. Note that these nodes will
	// be added to raft twice: here and when the application's Ready
	// loop calls ApplyConfChange. The calls to addNode must come after
	// all calls to raftLog.append so progress.next is set after these
	// bootstrapping entries (it is an error if we try to append these
	// entries since they have already been committed).
	// We do not set raftLog.applied so the application will be able
	// to observe all conf changes via Ready.CommittedEntries.
	for _, peer := range peers {
		r.applyConfChange(pb.ConfChange{NodeID: peer.ID, Type: pb.ConfChangeAddNode})
	}

	n := newNode()
	n.logger = c.Logger
	go n.run(r)
	return &n
}

// RestartNode is similar to StartNode but does not take a list of peers.
// The current membership of the cluster will be restored from the Storage.
// If the caller has an existing state machine, pass in the last log index that
// has been applied to it; otherwise use zero.
func RestartNode(c *Config) Node {
	r := newRaft(c)

	n := newNode()
	n.logger = c.Logger
	go n.run(r)
	return &n
}

type msgWithResult struct {
	m      pb.Message
	result chan error
}

// node is the canonical implementation of the Node interface
type node struct {
	propc      chan msgWithResult
	recvc      chan pb.Message
	confc      chan pb.ConfChange
	confstatec chan pb.ConfState
	readyc     chan Ready
	advancec   chan struct{}
	tickc      chan struct{}
	done       chan struct{}
	stop       chan struct{}
	status     chan chan Status

	logger Logger
}

func newNode() node {
	return node{
		propc:      make(chan msgWithResult),
		recvc:      make(chan pb.Message),
		confc:      make(chan pb.ConfChange),
		confstatec: make(chan pb.ConfState),
		readyc:     make(chan Ready),
		advancec:   make(chan struct{}),
		// make tickc a buffered chan, so raft node can buffer some ticks when the node
		// is busy processing raft messages. Raft node will resume process buffered
		// ticks when it becomes idle.
		tickc:  make(chan struct{}, 128),
		done:   make(chan struct{}),
		stop:   make(chan struct{}),
		status: make(chan chan Status),
	}
}

func (n *node) Stop() {
	select {
	case n.stop <- struct{}{}:
		// Not already stopped, so trigger it
	case <-n.done:
		// Node has already been stopped - no need to do anything
		return
	}
	// Block until the stop has been acknowledged by run()
	<-n.done
}

func (n *node) run(r *raft) {
	var propc chan msgWithResult
	var readyc chan Ready
	var advancec chan struct{}
	var prevLastUnstablei, prevLastUnstablet uint64
	var havePrevLastUnstablei bool
	var prevSnapi uint64
	var applyingToI uint64
	var rd Ready

	lead := None
	prevSoftSt := r.softState()
	prevHardSt := emptyState

	for {
		if advancec != nil {
			readyc = nil
		} else {
			rd = newReady(r, prevSoftSt, prevHardSt)
			if rd.containsUpdates() {
				readyc = n.readyc
			} else {
				readyc = nil
			}
		}

		if lead != r.lead {
			if r.hasLeader() {
				if lead == None {
					r.logger.Infof("raft.node: %x elected leader %x at term %d", r.id, r.lead, r.Term)
				} else {
					r.logger.Infof("raft.node: %x changed leader from %x to %x at term %d", r.id, lead, r.lead, r.Term)
				}
				propc = n.propc
			} else {
				r.logger.Infof("raft.node: %x lost leader %x at term %d", r.id, lead, r.Term)
				propc = nil
			}
			lead = r.lead
		}

		select {
		// TODO: maybe buffer the config propose if there exists one (the way
		// described in raft dissertation)
		// Currently it is dropped in Step silently.
		case pm := <-propc:
			m := pm.m
			m.From = r.id
			n.logger.Infof("raft.node: sending message to raft\n")
			err := r.Step(m)
			if pm.result != nil {
				pm.result <- err
				close(pm.result)
			}
		case m := <-n.recvc:
			// filter out response message from unknown From.
			if pr := r.prs.Progress[m.From]; pr != nil || !IsResponseMsg(m.Type) {
				r.Step(m)
			}
		case cc := <-n.confc:
<<<<<<< HEAD
			n.logger.Infof("raft.node: handling configuration change")
			if cc.NodeID == None {
				select {
				case n.confstatec <- pb.ConfState{
					Nodes:    r.prs.VoterNodes(),
					Learners: r.prs.LearnerNodes(),
				}:
				case <-n.done:
				}
				break
			}
			switch cc.Type {
			case pb.ConfChangeAddAutoPromotingNode:
				r.addAutoPromotingNode(cc.NodeID)
			case pb.ConfChangeAddNode:
				n.logger.Infof("raft.node: adding a node")
				r.addNode(cc.NodeID)
			case pb.ConfChangeAddLearnerNode:
				r.addLearner(cc.NodeID)
			case pb.ConfChangeRemoveNode:
=======
			cs := r.applyConfChange(cc)
			if _, ok := r.prs.Progress[r.id]; !ok {
>>>>>>> eb7dd971
				// block incoming proposal when local node is
				// removed
				if cc.NodeID == r.id {
					propc = nil
				}
			}
			select {
			case n.confstatec <- cs:
			case <-n.done:
			}
		case <-n.tickc:
			r.tick()
		case readyc <- rd:
			if rd.SoftState != nil {
				prevSoftSt = rd.SoftState
			}
			if len(rd.Entries) > 0 {
				n.logger.Infof("Got some new entries woo")
				prevLastUnstablei = rd.Entries[len(rd.Entries)-1].Index
				prevLastUnstablet = rd.Entries[len(rd.Entries)-1].Term
				havePrevLastUnstablei = true
			}
			if !IsEmptyHardState(rd.HardState) {
				prevHardSt = rd.HardState
			}
			if !IsEmptySnap(rd.Snapshot) {
				prevSnapi = rd.Snapshot.Metadata.Index
			}
			if index := rd.appliedCursor(); index != 0 {
				applyingToI = index
			}

			r.msgs = nil
			r.readStates = nil
			r.reduceUncommittedSize(rd.CommittedEntries)
			advancec = n.advancec
		case <-advancec:
			if applyingToI != 0 {
				r.raftLog.appliedTo(applyingToI)
				applyingToI = 0
			}
			if havePrevLastUnstablei {
				r.raftLog.stableTo(prevLastUnstablei, prevLastUnstablet)
				havePrevLastUnstablei = false
			}
			r.raftLog.stableSnapTo(prevSnapi)
			advancec = nil
		case c := <-n.status:
			c <- getStatus(r)
		case <-n.stop:
			close(n.done)
			return
		}
	}
}

// Tick increments the internal logical clock for this Node. Election timeouts
// and heartbeat timeouts are in units of ticks.
func (n *node) Tick() {
	select {
	case n.tickc <- struct{}{}:
	case <-n.done:
	default:
		n.logger.Warningf("A tick missed to fire. Node blocks too long!")
	}
}

func (n *node) Campaign(ctx context.Context) error { return n.step(ctx, pb.Message{Type: pb.MsgHup}) }

func (n *node) Propose(ctx context.Context, data []byte) error {
	return n.stepWait(ctx, pb.Message{Type: pb.MsgProp, Entries: []pb.Entry{{Data: data}}})
}

func (n *node) Step(ctx context.Context, m pb.Message) error {
	// ignore unexpected local messages receiving over network
	if IsLocalMsg(m.Type) {
		n.logger.Warningf("Unexpected local message!")
		// TODO: return an error?
		return nil
	}
	return n.step(ctx, m)
}

func (n *node) ProposeConfChange(ctx context.Context, cc pb.ConfChange) error {
	n.logger.Infof("raft.node: got conf change proposal\n")
	data, err := cc.Marshal()
	if err != nil {
		return err
	}
	return n.Step(ctx, pb.Message{Type: pb.MsgProp, Entries: []pb.Entry{{Type: pb.EntryConfChange, Data: data}}})
}

func (n *node) step(ctx context.Context, m pb.Message) error {
	return n.stepWithWaitOption(ctx, m, false)
}

func (n *node) stepWait(ctx context.Context, m pb.Message) error {
	return n.stepWithWaitOption(ctx, m, true)
}

// Step advances the state machine using msgs. The ctx.Err() will be returned,
// if any.
func (n *node) stepWithWaitOption(ctx context.Context, m pb.Message, wait bool) error {
	if m.Type != pb.MsgProp {
		select {
		case n.recvc <- m:
			return nil
		case <-ctx.Done():
			return ctx.Err()
		case <-n.done:
			return ErrStopped
		}
	}
	ch := n.propc
	pm := msgWithResult{m: m}
	if wait {
		pm.result = make(chan error, 1)
	}
	select {
	case ch <- pm:
		if !wait {
			return nil
		}
	case <-ctx.Done():
		return ctx.Err()
	case <-n.done:
		return ErrStopped
	}
	select {
	case err := <-pm.result:
		if err != nil {
			return err
		}
	case <-ctx.Done():
		return ctx.Err()
	case <-n.done:
		return ErrStopped
	}
	return nil
}

func (n *node) Ready() <-chan Ready { return n.readyc }

func (n *node) Advance() {
	select {
	case n.advancec <- struct{}{}:
	case <-n.done:
	}
}

func (n *node) ApplyConfChange(cc pb.ConfChange) *pb.ConfState {
	var cs pb.ConfState
	select {
	case n.confc <- cc:
	case <-n.done:
	}
	select {
	case cs = <-n.confstatec:
	case <-n.done:
	}
	return &cs
}

func (n *node) Status() Status {
	c := make(chan Status)
	select {
	case n.status <- c:
		return <-c
	case <-n.done:
		return Status{}
	}
}

func (n *node) ReportUnreachable(id uint64) {
	select {
	case n.recvc <- pb.Message{Type: pb.MsgUnreachable, From: id}:
	case <-n.done:
	}
}

func (n *node) ReportSnapshot(id uint64, status SnapshotStatus) {
	rej := status == SnapshotFailure

	select {
	case n.recvc <- pb.Message{Type: pb.MsgSnapStatus, From: id, Reject: rej}:
	case <-n.done:
	}
}

func (n *node) TransferLeadership(ctx context.Context, lead, transferee uint64) {
	select {
	// manually set 'from' and 'to', so that leader can voluntarily transfers its leadership
	case n.recvc <- pb.Message{Type: pb.MsgTransferLeader, From: transferee, To: lead}:
	case <-n.done:
	case <-ctx.Done():
	}
}

func (n *node) ReadIndex(ctx context.Context, rctx []byte) error {
	return n.step(ctx, pb.Message{Type: pb.MsgReadIndex, Entries: []pb.Entry{{Data: rctx}}})
}

func newReady(r *raft, prevSoftSt *SoftState, prevHardSt pb.HardState) Ready {
	rd := Ready{
		Entries:          r.raftLog.unstableEntries(),
		CommittedEntries: r.raftLog.nextEnts(),
		Messages:         r.msgs,
	}
	if softSt := r.softState(); !softSt.equal(prevSoftSt) {
		rd.SoftState = softSt
	}
	if hardSt := r.hardState(); !isHardStateEqual(hardSt, prevHardSt) {
		rd.HardState = hardSt
	}
	if r.raftLog.unstable.snapshot != nil {
		rd.Snapshot = *r.raftLog.unstable.snapshot
	}
	if len(r.readStates) != 0 {
		rd.ReadStates = r.readStates
	}
	rd.MustSync = MustSync(r.hardState(), prevHardSt, len(rd.Entries))
	return rd
}

// MustSync returns true if the hard state and count of Raft entries indicate
// that a synchronous write to persistent storage is required.
func MustSync(st, prevst pb.HardState, entsnum int) bool {
	// Persistent state on all servers:
	// (Updated on stable storage before responding to RPCs)
	// currentTerm
	// votedFor
	// log entries[]
	return entsnum != 0 || st.Vote != prevst.Vote || st.Term != prevst.Term
}<|MERGE_RESOLUTION|>--- conflicted
+++ resolved
@@ -370,31 +370,8 @@
 				r.Step(m)
 			}
 		case cc := <-n.confc:
-<<<<<<< HEAD
-			n.logger.Infof("raft.node: handling configuration change")
-			if cc.NodeID == None {
-				select {
-				case n.confstatec <- pb.ConfState{
-					Nodes:    r.prs.VoterNodes(),
-					Learners: r.prs.LearnerNodes(),
-				}:
-				case <-n.done:
-				}
-				break
-			}
-			switch cc.Type {
-			case pb.ConfChangeAddAutoPromotingNode:
-				r.addAutoPromotingNode(cc.NodeID)
-			case pb.ConfChangeAddNode:
-				n.logger.Infof("raft.node: adding a node")
-				r.addNode(cc.NodeID)
-			case pb.ConfChangeAddLearnerNode:
-				r.addLearner(cc.NodeID)
-			case pb.ConfChangeRemoveNode:
-=======
 			cs := r.applyConfChange(cc)
 			if _, ok := r.prs.Progress[r.id]; !ok {
->>>>>>> eb7dd971
 				// block incoming proposal when local node is
 				// removed
 				if cc.NodeID == r.id {
