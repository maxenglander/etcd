--- conflicted
+++ resolved
@@ -1399,24 +1399,6 @@
 	}
 
 	r.raftLog.restore(s)
-<<<<<<< HEAD
-	r.prs = tracker.MakeProgressTracker(r.prs.MaxInflight)
-	r.restoreNode(s.Metadata.ConfState.Nodes, false)
-	r.restoreNode(s.Metadata.ConfState.Learners, true)
-	r.restoreAutoPromotingNode(s.Metadata.ConfState.AutoPromotees, true)
-	return true
-}
-
-func (r *raft) restoreNode(nodes []uint64, isLearner bool) {
-	for _, n := range nodes {
-		match, next := uint64(0), r.raftLog.lastIndex()+1
-		if n == r.id {
-			match = next - 1
-			r.isLearner = isLearner
-		}
-		r.prs.InitProgress(n, match, next, isLearner, false /* autoPromote */)
-		r.logger.Infof("%x restored progress of %x [%s]", r.id, n, r.prs.Progress[n])
-=======
 
 	// Reset the configuration and add the (potentially updated) peers in anew.
 	r.prs = tracker.MakeProgressTracker(r.prs.MaxInflight)
@@ -1425,7 +1407,9 @@
 	}
 	for _, id := range s.Metadata.ConfState.Learners {
 		r.applyConfChange(pb.ConfChange{NodeID: id, Type: pb.ConfChangeAddLearnerNode})
->>>>>>> eb7dd971
+	}
+	for _, id := range s.Metadata.ConfState.Learners {
+		r.applyConfChange(pb.ConfChange{NodeID: id, Type: pb.ConfChangeAddAutoPromotingNode})
 	}
 
 	pr := r.prs.Progress[r.id]
@@ -1452,37 +1436,13 @@
 	return pr != nil && !pr.IsLearner
 }
 
-<<<<<<< HEAD
-func (r *raft) addAutoPromotingNode(id uint64) {
-	r.addNodeOrLearnerNode(id, true, true)
-}
-
-func (r *raft) addNode(id uint64) {
-	r.addNodeOrLearnerNode(id, false, false)
-}
-
-func (r *raft) addLearner(id uint64) {
-	r.addNodeOrLearnerNode(id, true, false)
-}
-
-func (r *raft) addNodeOrLearnerNode(id uint64, isLearner bool, autoPromote bool) {
-	pr := r.prs.Progress[id]
-
-	if pr == nil {
-		r.prs.InitProgress(id, 0, r.raftLog.lastIndex()+1, isLearner, autoPromote)
-	} else {
-		if isLearner && !pr.IsLearner {
-			// Can only change Learner to Voter.
-			r.logger.Infof("%x ignored addLearner: do not support changing %x from raft peer to learner.", r.id, id)
-			return
-=======
 func (r *raft) applyConfChange(cc pb.ConfChange) pb.ConfState {
-	addNodeOrLearnerNode := func(id uint64, isLearner bool) {
+	addNodeOrLearnerNode := func(id uint64, isLearner bool, autoPromote bool) {
 		// NB: this method is intentionally hidden from view. All mutations of
 		// the conf state must call applyConfChange directly.
 		pr := r.prs.Progress[id]
 		if pr == nil {
-			r.prs.InitProgress(id, 0, r.raftLog.lastIndex()+1, isLearner)
+			r.prs.InitProgress(id, 0, r.raftLog.lastIndex()+1, isLearner, autoPromote)
 		} else {
 			if isLearner && !pr.IsLearner {
 				// Can only change Learner to Voter.
@@ -1500,10 +1460,10 @@
 
 			// Change Learner to Voter, use origin Learner progress.
 			r.prs.RemoveAny(id)
-			r.prs.InitProgress(id, 0 /* match */, 1 /* next */, false /* isLearner */)
+			r.prs.InitProgress(id, 0 /* match */, 1 /* next */, false /* isLearner */, false /* autoPromote */)
 			pr.IsLearner = false
+			pr.AutoPromote = false
 			*r.prs.Progress[id] = *pr
->>>>>>> eb7dd971
 		}
 
 		// When a node is first added, we should mark it as recently active.
@@ -1516,9 +1476,11 @@
 	if cc.NodeID != None {
 		switch cc.Type {
 		case pb.ConfChangeAddNode:
-			addNodeOrLearnerNode(cc.NodeID, false /* isLearner */)
+			addNodeOrLearnerNode(cc.NodeID, false /* isLearner */, false /* autoPromote */)
 		case pb.ConfChangeAddLearnerNode:
-			addNodeOrLearnerNode(cc.NodeID, true /* isLearner */)
+			addNodeOrLearnerNode(cc.NodeID, true /* isLearner */, false /* autoPromote */)
+		case pb.ConfChangeAddAutoPromotingNode:
+			addNodeOrLearnerNode(cc.NodeID, true /* isLearner */, true /* autoPromote */)
 		case pb.ConfChangeRemoveNode:
 			removed++
 			r.prs.RemoveAny(cc.NodeID)
@@ -1526,26 +1488,10 @@
 		default:
 			panic("unexpected conf type")
 		}
-<<<<<<< HEAD
-
-		// Change Learner to Voter, use origin Learner progress.
-		r.prs.RemoveAny(id)
-		r.prs.InitProgress(id, 0 /* match */, 1 /* next */, false /* isLearner */, false /* autoPromote */)
-		pr.IsLearner = false
-		pr.AutoPromote = false
-		*r.prs.Progress[id] = *pr
-	}
-
-	if r.id == id {
-		r.isLearner = isLearner
-		r.autoPromote = autoPromote
-	}
-=======
 	}
 
 	r.logger.Infof("%x switched to configuration %s", r.id, r.prs.Config)
 	// Now that the configuration is updated, handle any side effects.
->>>>>>> eb7dd971
 
 	cs := pb.ConfState{Nodes: r.prs.VoterNodes(), Learners: r.prs.LearnerNodes()}
 	pr, ok := r.prs.Progress[r.id]
