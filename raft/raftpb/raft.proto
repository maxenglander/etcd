--- conflicted
+++ resolved
@@ -97,26 +97,26 @@
 }
 
 message ConfState {
-<<<<<<< HEAD
-	repeated uint64 nodes    = 1;
-	repeated uint64 learners = 2;
-	repeated uint64 autoPromotees = 3;
-=======
 	// The voters in the incoming config. (If the configuration is not joint,
 	// then the outgoing config is empty).
-	repeated uint64 voters = 1;
+	repeated uint64 voters               = 1;
 	// The learners in the incoming config.
-	repeated uint64 learners          = 2;
+	repeated uint64 learners             = 2;
+	// The auto-promotees in the incoming config.
+	repeated uint64 auto_promotees       = 3;
 	// The voters in the outgoing config.
-	repeated uint64 voters_outgoing   = 3;
+	repeated uint64 voters_outgoing      = 4;
 	// The nodes that will become learners when the outgoing config is removed.
 	// These nodes are necessarily currently in nodes_joint (or they would have
 	// been added to the incoming config right away).
-	repeated uint64 learners_next     = 4;
+	repeated uint64 learners_next        = 5;
+	// The nodes that will become auto-promotees when the outgoing config is removed.
+	// These nodes are necessarily currently in nodes_joint (or they would have
+	// been added to the incoming config right away).
+	repeated uint64 auto_promotees_next  = 6;
 	// If set, the config is joint and Raft will automatically transition into
 	// the final config (i.e. remove the outgoing config) when this is safe.
-	optional bool   auto_leave        = 5 [(gogoproto.nullable) = false];
->>>>>>> d137fa9d
+	optional bool   auto_leave           = 7 [(gogoproto.nullable) = false];
 }
 
 enum ConfChangeType {
