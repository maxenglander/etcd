--- conflicted
+++ resolved
@@ -70,6 +70,12 @@
 	// is caught up as soon as possible.
 	//
 	// NextLearners        map[uint64]struct{}
+
+	// An AutoPromotee is a Learner that is in the process of catching up with
+	// the leader. When an AutoPromotee has caught up with the leader, it is
+	// automatically promoted to a Voter. All members of AutoPromotees are also
+	// members of Learners, but not all Learners are also AutoPromotees.
+	AutoPromotees map[uint64]bool
 }
 
 func (c *Config) String() string {
@@ -86,13 +92,7 @@
 // known about the nodes and learners in it. In particular, it tracks the match
 // index for each peer which in turn allows reasoning about the committed index.
 type ProgressTracker struct {
-<<<<<<< HEAD
-	Voters        quorum.JointConfig
-	Learners      map[uint64]struct{}
-	AutoPromotees map[uint64]bool
-=======
 	Config
->>>>>>> eb7dd971
 
 	Progress map[uint64]*Progress
 
@@ -112,17 +112,11 @@
 				// in the common case.
 				quorum.MajorityConfig{},
 			},
-			Learners: map[uint64]struct{}{},
+			Learners:      map[uint64]struct{}{},
+			AutoPromotees: map[uint64]bool{},
 		},
-<<<<<<< HEAD
-		Learners:      map[uint64]struct{}{},
-		AutoPromotees: map[uint64]bool{},
-		Votes:         map[uint64]bool{},
-		Progress:      map[uint64]*Progress{},
-=======
 		Votes:    map[uint64]bool{},
 		Progress: map[uint64]*Progress{},
->>>>>>> eb7dd971
 	}
 	return p
 }
